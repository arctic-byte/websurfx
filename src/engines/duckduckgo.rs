--- conflicted
+++ resolved
@@ -13,49 +13,9 @@
 
 use error_stack::{IntoReport, Report, Result, ResultExt};
 
-<<<<<<< HEAD
 /// A new DuckDuckGo engine type defined in-order to implement the `SearchEngine` trait which allows to
 /// reduce code duplication as well as allows to create vector of different search engines easily.
 pub struct DuckDuckGo;
-=======
-/// This function scrapes results from the upstream engine duckduckgo and puts all the scraped
-/// results like title, visiting_url (href in html),engine (from which engine it was fetched from)
-/// and description in a RawSearchResult and then adds that to HashMap whose keys are url and
-/// values are RawSearchResult struct and then returns it within a Result enum.
-///
-/// # Arguments
-///
-/// * `query` - Takes the user provided query to query to the upstream search engine with.
-/// * `page` - Takes an u32 as an argument.
-/// * `user_agent` - Takes a random user agent string as an argument.
-///
-/// # Errors
-///
-/// Returns an `EngineErrorKind` if the user is not connected to the internet or if their is failure to
-/// reach the above `upstream search engine` page or if the `upstream search engine` is unable to
-/// provide results for the requested search query and also returns error if the scraping selector
-/// or HeaderMap fails to initialize.
-pub async fn results(
-    query: &str,
-    page: u32,
-    user_agent: &str,
-) -> Result<HashMap<String, RawSearchResult>, EngineError> {
-    // Page number can be missing or empty string and so appropriate handling is required
-    // so that upstream server receives valid page number.
-    let url: String = match page {
-        1 => {
-            format!("https://html.duckduckgo.com/html/?q={query}&s=&dc=&v=1&o=json&api=/d.js")
-        }
-        _ => {
-            format!(
-                "https://duckduckgo.com/html/?q={}&s={}&dc={}&v=1&o=json&api=/d.js",
-                query,
-                (page / 2 + (page % 2)) * 30,
-                (page / 2 + (page % 2)) * 30 + 1
-            )
-        }
-    };
->>>>>>> e4625c3f
 
 #[async_trait::async_trait]
 impl SearchEngine for DuckDuckGo {
@@ -98,7 +58,6 @@
             }
         };
 
-<<<<<<< HEAD
         // initializing HeaderMap and adding appropriate headers.
         let mut header_map = HeaderMap::new();
         header_map.insert(
@@ -129,21 +88,6 @@
                 .into_report()
                 .change_context(EngineError::UnexpectedError)?,
         );
-=======
-    // fetch the html from upstream duckduckgo engine
-    let results: String = reqwest::Client::new()
-        .get(url)
-        .timeout(Duration::from_secs(5))
-        .headers(header_map) // add spoofed headers to emulate human behavior
-        .send()
-        .await
-        .into_report()
-        .change_context(EngineError::RequestError)?
-        .text()
-        .await
-        .into_report()
-        .change_context(EngineError::RequestError)?;
->>>>>>> e4625c3f
 
         let document: Html = Html::parse_document(
             &DuckDuckGo::fetch_html_from_upstream(self, url, header_map).await?,
