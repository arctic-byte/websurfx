---
version: "3.9"
services:
  app:
    image: websurfx:latest
    build: .
    ports:
      - 8080:8080
    # Uncomment the following lines if you are using the `hybrid` or `redis` caching feature.
    # depends_on:
    #   - redis
    # links:
    #   - redis
    volumes:
      - ./websurfx/:/etc/xdg/websurfx/
<<<<<<< HEAD
  # Uncomment the following lines if you are using the `hybrid` or `redis` caching feature.
  # redis:
  #   image: redis:latest
  #   ports:
  #     - 6379:6379
=======
  redis:
    image: redis:latest
    ports:
      - 6379:6379
>>>>>>> 35d5976b
<|MERGE_RESOLUTION|>--- conflicted
+++ resolved
@@ -13,15 +13,8 @@
     #   - redis
     volumes:
       - ./websurfx/:/etc/xdg/websurfx/
-<<<<<<< HEAD
   # Uncomment the following lines if you are using the `hybrid` or `redis` caching feature.
   # redis:
   #   image: redis:latest
   #   ports:
-  #     - 6379:6379
-=======
-  redis:
-    image: redis:latest
-    ports:
-      - 6379:6379
->>>>>>> 35d5976b
+  #     - 6379:6379