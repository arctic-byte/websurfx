--- conflicted
+++ resolved
@@ -1,10 +1,6 @@
 [package]
 name = "websurfx"
-<<<<<<< HEAD
 version = "0.20.1"
-=======
-version = "0.20.0"
->>>>>>> 61eaa471
 edition = "2021"
 description = "An open-source alternative to Searx that provides clean, ad-free, and organic results with incredible speed while keeping privacy and security in mind."
 repository = "https://github.com/neon-mmd/websurfx"
